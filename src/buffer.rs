use std::slice::{ Chunks, ChunksMut };
use std::any::{ Any, TypeId };
use std::ops::{ Index, IndexMut };
use std::num::Int;
use std::iter::repeat;

use traits::{ Zero, Primitive };
use color::{ Rgb, Rgba, Luma, LumaA, FromColor };
use image::GenericImage;

/// Mutable equivalent to AsSlice.
/// Should be replaced by a stdlib impl as soon it exists
pub trait AsMutSlice<T>  {
    /// Work with `self` as a mutable slice.
    fn as_mut_slice<'a>(&'a mut self) -> &'a mut [T];
}

impl<T> AsMutSlice<T> for [T] {
    #[inline(always)]
    fn as_mut_slice<'a>(&'a mut self) -> &'a mut [T] { self }
}


impl<T> AsMutSlice<T> for Vec<T> {
    #[inline(always)]
    fn as_mut_slice<'a>(&'a mut self) -> &'a mut [T] { self.as_mut_slice() }
}

/// And array-like type that behaves like Vec<T> or [T].
pub trait ArrayLike<T>: Index<usize, Output=T> + IndexMut<usize, Output=T> + AsSlice<T> + AsMutSlice<T> {}
impl<A: Index<usize, Output=T> + IndexMut<usize, Output=T> + AsSlice<T> + AsMutSlice<T>, T> ArrayLike<T> for A { }

/// A generalized pixel.
///
/// A pixel object is usually not used standalone but as a view into an image buffer.   
pub trait Pixel: Copy + Clone {
    /// The underlying subpixel type.
    type Subpixel: Primitive;

    /// Returns the number of channels of this pixel type.
    fn channel_count<'a>(_: Option<&'a Self>) -> u8;

    /// Returns the components as a slice.
    fn channels(&self) -> &[Self::Subpixel];

    /// Returns the components as a mutable slice
    fn channels_mut(&mut self) -> &mut [Self::Subpixel];

    /// Returns a string that can help to interprete the meaning each channel
    /// See [gimp babl](http://gegl.org/babl/).
    fn color_model<'a>(_: Option<&'a Self>) -> &'static str;

    /// Returns the channels of this pixel as a 4 tuple. If the pixel
    /// has less than 4 channels the remainder is filled with the maximum value
    /// TODO deprecate
    fn channels4(&self) -> (Self::Subpixel, Self::Subpixel, Self::Subpixel, Self::Subpixel);

    /// Construct a pixel from the 4 channels a, b, c and d.
    /// If the pixel does not contain 4 channels the extra are ignored.
    /// TODO deprecate
    fn from_channels(a: Self::Subpixel, b: Self::Subpixel, c: Self::Subpixel, d: Self::Subpixel) -> Self;

    /// Returns a view into a slice.
    ///
    /// Note: The slice length is not checked on creation. Thus the caller has to ensure
    /// that the slice is long enough to precent panics if the pixel is used later on.
    fn from_slice<'a>(_: Option<&'a Self>, slice: &'a [Self::Subpixel]) -> &'a Self;
    
    /// Returns mutable view into a mutable slice.
    ///
    /// Note: The slice length is not checked on creation. Thus the caller has to ensure
    /// that the slice is long enough to precent panics if the pixel is used later on.
    fn from_slice_mut<'a>(_: Option<&'a Self>, slice: &'a mut [Self::Subpixel]) -> &'a mut Self;
    
    /// Convert this pixel to RGB
    fn to_rgb(&self) -> Rgb<Self::Subpixel>;

    /// Convert this pixel to RGB with an alpha channel
    fn to_rgba(&self) -> Rgba<Self::Subpixel>;

    /// Convert this pixel to luma
    fn to_luma(&self) -> Luma<Self::Subpixel>;

    /// Convert this pixel to luma with an alpha channel
    fn to_luma_alpha(&self) -> LumaA<Self::Subpixel>;

    /// Apply the function ```f``` to each channel of this pixel.
    fn map<F>(&self, f: F) -> Self where F: Fn(Self::Subpixel) -> Self::Subpixel;

    /// Apply the function ```f``` to each channel of this pixel.
    fn apply<F>(&mut self, f: F) where F: Fn(Self::Subpixel) -> Self::Subpixel;

    /// Apply the function f to each channel except the alpha channel.
    /// Apply the function g to the alpha channel.
    fn map_with_alpha<F, G>(&self, f: F, g: G) -> Self
        where F: Fn(Self::Subpixel) -> Self::Subpixel, G: Fn(Self::Subpixel) -> Self::Subpixel;

    /// Apply the function f to each channel except the alpha channel.
    /// Apply the function g to the alpha channel. Works in-place.
    fn apply_with_alpha<F, G>(&mut self, f: F, g: G)
        where F: Fn(Self::Subpixel) -> Self::Subpixel, G: Fn(Self::Subpixel) -> Self::Subpixel;

    /// Apply the function ```f``` to each channel of this pixel and
    /// ```other``` pairwise.
    fn map2<F>(&self, other: &Self, f: F) -> Self
        where F: Fn(Self::Subpixel, Self::Subpixel) -> Self::Subpixel;

    /// Apply the function ```f``` to each channel of this pixel and
    /// ```other``` pairwise. Works in-place.
    fn apply2<F>(&mut self, other: &Self, f: F)
        where F: Fn(Self::Subpixel, Self::Subpixel) -> Self::Subpixel;

    /// Invert this pixel
    fn invert(&mut self);

    /// Blend the color of a given pixel into ourself, taking into account alpha channels
    fn blend(&mut self, other: &Self);
}

/// Iterate over pixel refs. 
pub struct Pixels<'a, P: Pixel + 'a> where P::Subpixel: 'a {
    chunks: Chunks<'a, P::Subpixel>
}

impl<'a, P: Pixel + 'a> Iterator for Pixels<'a, P> where P::Subpixel: 'a {
    type Item = &'a P;

    #[inline(always)]
    fn next(&mut self) -> Option<&'a P> {
        self.chunks.next().map(|v| 
            Pixel::from_slice(None::<&'a P>, v)
        )
    }
}

impl<'a, P: Pixel + 'a> DoubleEndedIterator for Pixels<'a, P> where P::Subpixel: 'a {

    #[inline(always)]
    fn next_back(&mut self) -> Option<&'a P> {
        self.chunks.next_back().map(|v| 
            Pixel::from_slice(None::<&'a P>, v)
        )
    }
}

/// Iterate over mutable pixel refs.
pub struct PixelsMut<'a, P: Pixel + 'a> where P::Subpixel: 'a {
    chunks: ChunksMut<'a, P::Subpixel>
}

impl<'a, P: Pixel + 'a> Iterator for PixelsMut<'a, P> where P::Subpixel: 'a {
    type Item = &'a mut P;

    #[inline(always)]
    fn next(&mut self) -> Option<&'a mut P> {
        self.chunks.next().map(|v| 
            Pixel::from_slice_mut(None::<&'a P>, v)
        )
    }
}

impl<'a, P: Pixel + 'a> DoubleEndedIterator for PixelsMut<'a, P> where P::Subpixel: 'a {
    #[inline(always)]
    fn next_back(&mut self) -> Option<&'a mut P> {
        self.chunks.next_back().map(|v| 
            Pixel::from_slice_mut(None::<&'a P>, v)
        )
    }
}

/// Enumerate the pixels of an image. 
pub struct EnumeratePixels<'a, P: Pixel + 'a> {
    pixels: Pixels<'a, P>,
    x:      u32,
    y:      u32,
    width:  u32
}

impl<'a, P: Pixel + 'a> Iterator for EnumeratePixels<'a, P> where P::Subpixel: 'a {
    type Item = (u32, u32, &'a P);

    #[inline(always)]
    fn next(&mut self) -> Option<(u32, u32, &'a P)> {
        if self.x >= self.width {
            self.x =  0;
            self.y += 1;
        }
        let (x, y) = (self.x, self.y);
        self.x += 1;
        match self.pixels.next() {
            None => None,
            Some(p) => Some((x, y, p))
        }
    }
}

/// Enumerate the pixels of an image. 
pub struct EnumeratePixelsMut<'a, P: Pixel + 'a> {
    pixels: PixelsMut<'a, P>,
    x:      u32,
    y:      u32,
    width:  u32
}

impl<'a, P: Pixel + 'a> Iterator for EnumeratePixelsMut<'a, P> where P::Subpixel: 'a {
    type Item = (u32, u32, &'a mut P);

    #[inline(always)]
    fn next(&mut self) -> Option<(u32, u32, &'a mut P)> {
        if self.x >= self.width {
            self.x =  0;
            self.y += 1;
        }
        let (x, y) = (self.x, self.y);
        self.x += 1;
        match self.pixels.next() {
            None => None,
            Some(p) => Some((x, y, p))
        }
    }
}



/// Generic image buffer
pub struct ImageBuffer<P: Pixel, Container> {
    width: u32,
    height: u32,
    type_marker: TypeId,
    data: Container,
} 

// generic implementation, shared along all image buffers 
impl<P: Pixel + 'static, Container: ArrayLike<P::Subpixel>>
    ImageBuffer<P, Container>
    where P::Subpixel: 'static {

    /// Contructs a buffer from a generic container 
    /// (for example a `Vec` or a slice)
    /// Returns None if the container is not big enough
    pub fn from_raw(width: u32, height: u32, buf: Container)
                    -> Option<ImageBuffer<P, Container>> {
        if width as usize
           * height as usize
           * Pixel::channel_count(None::<&P>) as usize 
           <= buf.as_slice().len() {
            Some(ImageBuffer {
                data: buf,
                width: width,
                height: height,
                type_marker: TypeId::of::<P>()
            })
        } else {
            None
        }
    }

    /// Returns the underlying raw buffer
    pub fn into_raw(self) -> Container {
        self.data
    }

    /// The width and height of this image.
    pub fn dimensions(&self) -> (u32, u32) {
        (self.width, self.height)
    }
    
    /// The width of this image.
    pub fn width(&self) -> u32 {
        self.width
    }
    
    /// The height of this image.
    pub fn height(&self) -> u32 {
        self.height
    }

    /// The raw image data as a slice.
    pub fn as_slice(& self) -> &[P::Subpixel] {
        self.data.as_slice()
    }

    /// The raw image data as a slice.
    pub fn as_mut_slice(&mut self) -> &mut [P::Subpixel] {
        self.data.as_mut_slice()
    }

    /// Returns an iterator over the pixels of this image.
    pub fn pixels<'a>(&'a self) -> Pixels<'a, P> {
        Pixels {
            chunks: self.data.as_slice().chunks(
                Pixel::channel_count(None::<&P>) as usize
            )
        }
    }
 
    /// Returns an iterator over the mutable pixels of this image.
    /// The iterator yields the coordinates of each pixel
    /// along with a mutable reference to them.
    pub fn pixels_mut(&mut self) -> PixelsMut<P> {
        PixelsMut {
            chunks: self.data.as_mut_slice().chunks_mut(
                Pixel::channel_count(None::<&P>) as usize
            )
        }
    }

    /// Enumerates over the pixels of the image.
    /// The iterator yields the coordinates of each pixel
    /// along with a reference to them.
    pub fn enumerate_pixels<'a>(&'a self) -> EnumeratePixels<'a, P> {
        EnumeratePixels {
            pixels: self.pixels(),
            x: 0,
            y: 0,
            width: self.width
        }
    }

    /// Enumerates over the pixels of the image.
    pub fn enumerate_pixels_mut<'a>(&'a mut self) -> EnumeratePixelsMut<'a, P> {
        let width = self.width;
        EnumeratePixelsMut {
            pixels: self.pixels_mut(),
            x: 0,
            y: 0,
            width: width
        }
    }

    /// Gets a reference to the pixel at location `(x, y)`
    ///
    /// # Panics
    ///
    /// Panics if `(x, y)` is out of the bounds `(width, height)`.
    pub fn get_pixel(&self, x: u32, y: u32) -> &P {
        let no_channels = Pixel::channel_count(None::<&P>) as usize;
        let index  = no_channels * (y * self.width + x) as usize;
        Pixel::from_slice(
<<<<<<< HEAD
            None::<&P>,
            self.data.as_slice().slice(
                index, index + no_channels
            )
=======
            None::<&PixelType>,
            &self.data.as_slice()[index .. index + no_channels]
>>>>>>> 98f866aa
        )
    }

    /// Gets a reference to the mutable pixel at location `(x, y)`
    ///
    /// # Panics
    ///
    /// Panics if `(x, y)` is out of the bounds `(width, height)`.
    pub fn get_pixel_mut(&mut self, x: u32, y: u32) -> &mut P {
        let no_channels = Pixel::channel_count(None::<&P>) as usize;
        let index  = no_channels * (y * self.width + x) as usize;
        Pixel::from_slice_mut(
<<<<<<< HEAD
            None::<&P>,
            self.data.as_mut_slice().slice_mut(
                index, index + no_channels
            )
=======
            None::<&PixelType>,
            &mut self.data.as_mut_slice()[index .. index + no_channels]
>>>>>>> 98f866aa
        )
    }

    /// Puts a pixel at location `(x, y)`
    ///
    /// # Panics
    ///
    /// Panics if `(x, y)` is out of the bounds (width, height)`.
    pub fn put_pixel(&mut self, x: u32, y: u32, pixel: P) {
        *self.get_pixel_mut(x, y) = pixel
    }
}

impl<P: Pixel, Container: ArrayLike<P::Subpixel> + Clone> Clone for ImageBuffer<P, Container> {

    fn clone(&self) -> ImageBuffer<P, Container> {
        ImageBuffer {
            data: self.data.clone(),
            width: self.width,
            height: self.height,
            type_marker: self.type_marker
        }
    }
}

impl<P: Pixel + 'static, Container: ArrayLike<P::Subpixel>> GenericImage
    for ImageBuffer<P, Container> where P::Subpixel: 'static {

    type Pixel = P;

    fn dimensions(&self) -> (u32, u32) {
        self.dimensions()
    }

    fn bounds(&self) -> (u32, u32, u32, u32) {
        (0, 0, self.width, self.height)
    }

    fn get_pixel(&self, x: u32, y: u32) -> P {
        *self.get_pixel(x, y)
    }

    fn get_pixel_mut(&mut self, x: u32, y: u32) -> &mut P {
        self.get_pixel_mut(x, y)
    }

    fn put_pixel(&mut self, x: u32, y: u32, pixel: P) {
        *self.get_pixel_mut(x, y) = pixel
    }

    /// Put a pixel at location (x, y), taking into account alpha channels
    #[deprecated = "This method will be removed. Blend the pixel directly instead."]
    fn blend_pixel(&mut self, x: u32, y: u32, p: P) {
        self.get_pixel_mut(x, y).blend(&p)
    }
}

impl<P: Pixel + 'static, Container: ArrayLike<P::Subpixel>> Index<(u32, u32)>
    for ImageBuffer<P, Container> where P::Subpixel: 'static {

    type Output = P;

    fn index(&self, &(x, y): &(u32, u32)) -> &P {
        self.get_pixel(x, y)
    }
}

// concrete implementation for `Vec`-baked buffers
// TODO: I think that rustc does not "see" this impl any more: the impl with
// Container meets the same requirements. At least, I got compile errors that
// there is no such function as `into_vec`, whereas `into_raw` did work, and
// `into_vec` is redundant anyway, because `into_raw` will give you the vector,
// and it is more generic.
impl<P: Pixel + 'static> ImageBuffer<P, Vec<P::Subpixel>>
    where P::Subpixel: 'static {

    /// Creates a new image buffer based on a `Vec<P::Subpixel>`.
    pub fn new(width: u32, height: u32) -> ImageBuffer<P, Vec<P::Subpixel>> {
        ImageBuffer {
            data: repeat(Zero::zero()).take(
                    (width as u64
                     * height as u64 
                     * (Pixel::channel_count(None::<&P>) as u64)
                    ) as usize
                ).collect(),
            width: width,
            height: height,
            type_marker: TypeId::of::<P>()
        }
    }

    /// Constructs a new ImageBuffer by copying a pixel
    pub fn from_pixel(width: u32, height: u32, pixel: P)
                      -> ImageBuffer<P, Vec<P::Subpixel>> {
        let mut buf = ImageBuffer::new(width, height);
        for p in buf.pixels_mut() {
            *p = pixel
        }
        buf
    }

    /// Constructs a new ImageBuffer by repeated application of the supplied function.
    /// The arguments to the function are the pixel's x and y coordinates.
    pub fn from_fn(width: u32, height: u32, f: Box<Fn(u32, u32) -> P>)
                   -> ImageBuffer<P, Vec<P::Subpixel>> {
        let mut buf = ImageBuffer::new(width, height);
        for (x, y,  p) in buf.enumerate_pixels_mut() {
            *p = f(x, y)
        }
        buf
    }

    /// Creates an image buffer out of an existing buffer. 
    /// Returns None if the buffer is not big enough.
    pub fn from_vec(width: u32, height: u32, buf: Vec<P::Subpixel>)
                    -> Option<ImageBuffer<P, Vec<P::Subpixel>>> {
        ImageBuffer::from_raw(width, height, buf)
    }

    /// Consumes the image buffer and returns the underlying data
    /// as an owned buffer
    pub fn into_vec(self) -> Vec<P::Subpixel> {
        self.into_raw()
    }
}

/// Provides color conversions for whole image buffers.
pub trait ConvertBuffer<T> {
    /// Converts `self` to a buffer of type T
    ///
    /// A generic impementation is provided to convert any image buffer to a image buffer
    /// based on a `Vec<T>`.
    fn convert(&self) -> T;
}

// concrete implementation Luma -> Rgba
impl GreyImage {
    /// Expands a color palette by re-using the existing buffer.
    /// Assumes 8 bit per pixel. Uses an optionally transparent index to 
    /// adjust it's alpha value accordingly.
    pub fn expand_palette(self, 
                          palette: &[(u8, u8, u8)], 
                          transparent_idx: Option<u8>) -> RgbaImage {
        use std::mem;
        let (width, height) = self.dimensions();
        let mut data = self.into_raw();
        let entries = data.len();
        data.reserve_exact(entries.checked_mul(3).unwrap()); // 3 additional channels
        // set_len is save since type is u8 an the data never read
        unsafe { data.set_len(entries.checked_mul(4).unwrap()) }; // 4 channels in total
        // Aquire a second view into the buffer
        let indicies = unsafe {
            let view: &mut [u8] = mem::transmute_copy(&data.as_mut_slice());
            &view[.. entries]
        };
        let mut buffer = ImageBuffer::from_vec(width, height, data).unwrap();
        for (pixel, &idx) in buffer.pixels_mut().rev().zip(indicies.iter().rev()) {
            let (r, g, b) = palette[idx as usize];
            let alpha = if let Some(t_idx) = transparent_idx {
                if t_idx == idx {
                    0
                } else {
                    255
                }
            } else {
                255
            };
            *pixel = Rgba([r, g, b, alpha])
        }
        buffer
    }
}

// TODO: Equality constraints are not yet supported in where clauses, when they
// are, the T parameter should be removed in favor of ToType::Subpixel, which
// will then be FromType::Subpixel.
impl<'a, 'b, Container, FromType: Pixel + 'static, ToType: Pixel + 'static>
    ConvertBuffer<ImageBuffer<ToType, Vec<ToType::Subpixel>>>
    for ImageBuffer<FromType, Container>
    where Container: ArrayLike<FromType::Subpixel>,
          ToType: FromColor<FromType>,
          FromType::Subpixel: 'static,
          ToType::Subpixel: 'static {

    fn convert(&self) -> ImageBuffer<ToType, Vec<ToType::Subpixel>> {
        let mut buffer: ImageBuffer<ToType, Vec<ToType::Subpixel>>
            = ImageBuffer::new(self.width, self.height);
        for (mut to, from) in buffer.pixels_mut().zip(self.pixels()) {
            to.from_color(from)
        }
        buffer
    }
}

/// Sendable Rgb image buffer 
pub type RgbImage = ImageBuffer<Rgb<u8>, Vec<u8>>;
/// Sendable Rgb + alpha channel image buffer 
pub type RgbaImage = ImageBuffer<Rgba<u8>, Vec<u8>>;
/// Sendable grayscale image buffer 
pub type GreyImage = ImageBuffer<Luma<u8>, Vec<u8>>;
/// Sendable grayscale + alpha channel image buffer 
pub type GreyAlphaImage = ImageBuffer<LumaA<u8>, Vec<u8>>;

#[cfg(test)]
mod test {
    extern crate test;
    use std::rand;

    use super::{ImageBuffer, RgbImage, GreyImage, ConvertBuffer, Pixel};
    use color;

    #[test]
    fn test_get_pixel() {
        let mut a: RgbImage = ImageBuffer::new(10, 10);
        a.as_mut_slice()[3*10] = 255;
        assert_eq!(a.get_pixel(0, 1)[0], 255)

    }

    #[test]
    fn test_mut_iter() {
        let mut a: RgbImage = ImageBuffer::new(10, 10);
        {
            let val = a.pixels_mut().next().unwrap();
            *val = color::Rgb([42, 0, 0]);
        }
        assert_eq!(a.data[0], 42) 
    }

    #[bench]
    fn bench_conversion(b: &mut test::Bencher) {
        let mut a: RgbImage = ImageBuffer::new(1000, 1000);
        for mut p in a.pixels_mut() {
            let rgb = p.channels_mut();
            rgb[0] = 255;
            rgb[1] = rand::random();
            rgb[2] = rand::random();
        }
        assert!(a.data[0] != 0);
        b.iter(|| {
            let b: GreyImage = a.convert();
            assert!(0 != b.data[0]);
            assert!(a.data[0] != b.data[0]);
            test::black_box(b);
        });
        b.bytes = 1000*1000*3
    }
}<|MERGE_RESOLUTION|>--- conflicted
+++ resolved
@@ -337,15 +337,8 @@
         let no_channels = Pixel::channel_count(None::<&P>) as usize;
         let index  = no_channels * (y * self.width + x) as usize;
         Pixel::from_slice(
-<<<<<<< HEAD
             None::<&P>,
-            self.data.as_slice().slice(
-                index, index + no_channels
-            )
-=======
-            None::<&PixelType>,
             &self.data.as_slice()[index .. index + no_channels]
->>>>>>> 98f866aa
         )
     }
 
@@ -358,15 +351,8 @@
         let no_channels = Pixel::channel_count(None::<&P>) as usize;
         let index  = no_channels * (y * self.width + x) as usize;
         Pixel::from_slice_mut(
-<<<<<<< HEAD
             None::<&P>,
-            self.data.as_mut_slice().slice_mut(
-                index, index + no_channels
-            )
-=======
-            None::<&PixelType>,
             &mut self.data.as_mut_slice()[index .. index + no_channels]
->>>>>>> 98f866aa
         )
     }
 
